--- conflicted
+++ resolved
@@ -1,8 +1,7 @@
-<<<<<<< HEAD
 # charset.py
 """Handle alternate character sets for character strings."""
 #
-# Copyright (c) 2008 Darcy Mason
+# Copyright (c) 2008-2012 Darcy Mason
 # This file is part of pydicom, released under a modified MIT license.
 #    See the file license.txt included with this distribution, also
 #    available at http://pydicom.googlecode.com
@@ -92,130 +91,4 @@
         else:
             data_element.value = [clean_escseq(
                                     value.decode(encodings[0]), encodings)
-                                    for value in data_element.value]
-=======
-# charset.py
-"""Handle alternate character sets for character strings."""
-#PZ 17 Feb 2012
-#
-# Copyright (c) 2008 Darcy Mason
-# This file is part of pydicom, released under a modified MIT license.
-#    See the file license.txt included with this distribution, also
-#    available at http://pydicom.googlecode.com
-#
-import sys
-#PZ maybe hexversion is better
-if sys.hexversion >= 0x02060000 and sys.hexversion < 0x03000000: 
-    inPy26 = True
-    inPy3 = False    
-elif sys.hexversion >= 0x03000000: 
-    inPy26 = False
-    inPy3 = True    
-
-import logging
-logger = logging.getLogger('pydicom')
-
-# Map DICOM Specific Character Set to python equivalent
-python_encoding = {
-    '': 'iso8859',           # default character set for DICOM
-    'ISO_IR 6': 'iso8859',   # alias for latin_1 too
-    'ISO_IR 100': 'latin_1',
-    'ISO 2022 IR 87': 'iso2022_jp',
-    'ISO 2022 IR 13': 'shift_jis',
-    'ISO 2022 IR 149': 'euc_kr',  #needs cleanup
-    'ISO_IR 192': 'UTF8',     # from Chinese example, 2008 PS3.5 Annex J p1-4
-    'GB18030': 'GB18030',
-    'ISO_IR 126': 'iso_ir_126',  # Greek
-    'ISO_IR 127': 'iso_ir_127',  # Arab
-    'ISO_IR 138': 'iso_ir_138', # Hebrew
-    'ISO_IR 144': 'iso_ir_144', # Russian
-    }
-
-from dicom.valuerep import PersonNameUnicode, PersonName, clean_escseq
-
-# PS3.5-2008 6.1.1 (p 18) says:
-#   default is ISO-IR 6 G0, equiv to common chr set of ISO 8859 (PS3.5 6.1.2.1)
-#    (0008,0005)  value 1 can *replace* the default encoding... 
-#           for VRs of SH, LO, ST, LT, PN and UT (PS3.5 6.1.2.3)...
-#           with a single-byte character encoding
-#  if (0008,0005) is multi-valued, then value 1 (or default if blank)...
-#           is used until code extension escape sequence is hit,
-#          which can be at start of string, or after CR/LF, FF, or
-#          in Person Name PN, after ^ or =
-# NOTE also that 7.5.3 SEQUENCE INHERITANCE states that if (0008,0005) 
-#       is not present in a sequence item then it is inherited from its parent.
-
-#PZ name decode is a bit misleading since bytes also have decode
-
-def decode(data_element, dicom_character_set):
-    """Apply the DICOM character encoding to the data element
-    
-    data_element -- DataElement instance containing a value to convert
-    dicom_character_set -- the value of Specific Character Set (0008,0005),
-                    which may be a single value,
-                    a multiple value (code extension), or
-                    may also be '' or None.
-                    If blank or None, ISO_IR 6 is used.
-    
-    """
-#PZ in Python 3.0 it should return str, which is unicode    
-#PZ in order to do it it should get bytes!
-    if not dicom_character_set:
-        dicom_character_set = ['ISO_IR 6']
-    have_character_set_list = True
-    try:
-        dicom_character_set.append # check if is list-like object
-    except AttributeError:
-        have_character_set_list = False
-    if have_character_set_list:
-        if not dicom_character_set[0]:
-            dicom_character_set[0] = "ISO_IR 6"
-    else:
-        dicom_character_set = [dicom_character_set]
-#PZ have list        
-#PZ make sure everything is str before looking it up in dictionary
-    if inPy3 and isinstance(dicom_character_set[0], bytes):
-        dicom_character_set = [x.decode('iso8859') for x in dicom_character_set]
-
-    encodings = [python_encoding[x] for x in dicom_character_set]
-    if len(encodings) == 1:
-        encodings = [encodings[0]]*3
-    if len(encodings) == 2:
-        encodings.append(encodings[1])
-        
-    # decode the string value to unicode
-    # PN is special case as may have 3 components with differenct chr sets
-    if data_element.VR == "PN": 
-        # logger.warn("%s ... type: %s" %(str(data_element), type(data_element.VR)))
-#        if data_element.VM == 1:
-        if data_element.VM < 2 :  
-            data_element.value = PersonNameUnicode(data_element.value, encodings)
-        else:
-            data_element.value = [PersonNameUnicode(value, encodings) 
-                                    for value in data_element.value]    
-#PZ what about CS, AS, DA, TM
-    if data_element.VR in ['SH', 'LO', 'ST', 'LT', 'UT', 'CS', 'AS', 'DA', 'TM']:
-        if len(encodings) > 1:
-            del(encodings[0])
-#PZ         fails for VM == 0 ie empty string
-#PZ        if data_element.VM == 1:            
-        if data_element.VM <2 :
-#PZ clean_escsqe must work on bytes 
-            if isinstance(data_element.value, bytes):
-                data_element.value = clean_escseq(data_element.value, encodings).decode(encodings[0])
-        else:
-#PZ is it correctly converting ?
-#PZ clean_escsqe must work on bytes - file issue
-#PZ it must be cleaned before decode.
-#            data_element.value = [clean_escseq( value.decode(encodings[0]) ,encodings)
-#                                    for value in data_element.value]
-            if isinstance(data_element.value,list):
-                for i,value in enumerate(data_element.value):
-#PZ it shouldn't happen that they are different but
-#PZ user may set it without even knowing
-                    if isinstance(value, bytes):
-                        data_element.value[i] = clean_escseq(value ,encodings).decode(encodings[0])
-            else:
-                if isinstance(data_element.value, bytes):
-                    data_element.value = clean_escseq(data_element.value ,encodings).decode(encodings[0])
->>>>>>> 6d3591b7
+                                    for value in data_element.value]