<<<<<<< HEAD
# fileutil.py
"""Functions for reading to certain bytes, e.g. delimiters"""
# Copyright (c) 2009 Darcy Mason
# This file is part of pydicom, released under a modified MIT license.
#    See the file license.txt included with this distribution, also
#    available at http://pydicom.googlecode.com

from struct import pack
from dicom.tag import Tag
from dicom.datadict import dictionaryDescription

import logging
logger = logging.getLogger('pydicom')

def absorb_delimiter_item(fp, delimiter):
    """Read (and ignore) undefined length sequence or item terminators."""
    tag = fp.read_tag()
    if tag != delimiter:
        logger.warn("Did not find expected delimiter '%s', instead found %s at file position 0x%x", dictionaryDescription(delimiter), str(tag), fp.tell()-4)    
        fp.seek(fp.tell()-4)
        return 
    logger.debug("%04x: Found Delimiter '%s'", fp.tell()-4, dictionaryDescription(delimiter))
    length = fp.read_UL() # 4 bytes for 'length', all 0's
    if length == 0:
        logger.debug("%04x: Read 0 bytes after delimiter", fp.tell()-4)
    else:
        logger.debug("%04x: Expected 0x00000000 after delimiter, found 0x%x", fp.tell()-4, length)

def find_bytes(fp, bytes_to_find, read_size=128, rewind=True):
    """Read in the file until a specific byte sequence found
	
    bytes_to_find -- a string containing the bytes to find. Must be in correct
                    endian order already
    read_size -- number of bytes to read at a time
	"""

    data_start = fp.tell()  
    search_rewind = len(bytes_to_find)-1
    
    found = False
    while not found:
        chunk_start = fp.tell()
        bytes =""
        while len(bytes) < read_size:
            new_bytes = fp.read(read_size-len(bytes), need_exact_length=False)
            if not new_bytes:
                break
            bytes += new_bytes    
        if not bytes:
            if rewind:
                fp.seek(data_start)
            return None
        index = bytes.find(bytes_to_find)
        if index != -1:
            found = True
        else:
            fp.seek(fp.tell()-search_rewind) # rewind a bit in case delimiter crossed read_size boundary
    # if get here then have found the byte string
    found_at = chunk_start + index
    if rewind:
        fp.seek(data_start)
    return found_at

def find_delimiter(fp, delimiter, read_size=128, rewind=True):
    """Return file position where 4-byte delimiter is located.
    
    Return None if reach end of file without finding the delimiter.
    On return, file position will be where it was before this function,
    unless rewind argument is False.
    
    """
    format = "<H"
    if fp.isBigEndian:
        format = ">H"
    delimiter = Tag(delimiter)
    bytes_to_find = pack(format, delimiter.group) + pack(format, delimiter.elem)
    return find_bytes(fp, bytes_to_find, rewind=rewind)            
    
def length_of_undefined_length(fp, delimiter, read_size=128, rewind=True):
    """Search through the file to find the delimiter, return the length of the data
    element value that the dicom file writer was too lazy to figure out for us.
    Return the file to the start of the data, ready to read it.
    Note the data element that the delimiter starts is not read here, the calling
    routine must handle that.
    delimiter must be 4 bytes long
    rewind == if True, file will be returned to position before seeking the bytes
    
    """
    chunk = 0
    data_start = fp.tell()
    delimiter_pos = find_delimiter(fp, delimiter, rewind=rewind)
    length = delimiter_pos - data_start
    return length
    
def read_delimiter_item(fp, delimiter):
    """Read and ignore an expected delimiter.
    
    If the delimiter is not found or correctly formed, a warning is logged.
    """
    found = fp.read(4)
    if found != delimiter:
        logger.warn("Expected delimitor %s, got %s at file position 0x%x", Tag(delimiter), Tag(found), fp.tell()-4)
    length = fp.read_UL()
    if length != 0:
        logger.warn("Expected delimiter item to have length 0, got %d at file position 0x%x", length, fp.tell()-4)
=======
# fileutil.py
"""Functions for reading to certain bytes, e.g. delimiters"""
# Copyright (c) 2009 Darcy Mason
# This file is part of pydicom, relased under an MIT license.
#    See the file license.txt included with this distribution, also
#    available at http://pydicom.googlecode.com

from struct import pack, unpack
from dicom.tag import TupleTag, Tag
from dicom.datadict import dictionaryDescription

import logging
logger = logging.getLogger('pydicom')

def absorb_delimiter_item(fp, is_little_endian, delimiter):
    """Read (and ignore) undefined length sequence or item terminators."""
    if is_little_endian:
        format = "<HHL"
    else:
        format = ">HHL"
    group, elem, length = unpack(format, fp.read(8))
    tag = TupleTag((group, elem))
    if tag != delimiter:
        msg = "Did not find expected delimiter '%s'" % dictionaryDescription(delimiter)
        msg += ", instead found %s at file position 0x%x" %(str(tag), fp.tell()-8)
        logger.warn(msg)    
        fp.seek(fp.tell()-8)
        return 
    logger.debug("%04x: Found Delimiter '%s'", fp.tell()-8, dictionaryDescription(delimiter))
    if length == 0:
        logger.debug("%04x: Read 0 bytes after delimiter", fp.tell()-4)
    else:
        logger.debug("%04x: Expected 0x00000000 after delimiter, found 0x%x", fp.tell()-4, length)

def find_bytes(fp, bytes_to_find, read_size=128, rewind=True):
    """Read in the file until a specific byte sequence found
	
    bytes_to_find -- a string containing the bytes to find. Must be in correct
                    endian order already
    read_size -- number of bytes to read at a time
	"""

    data_start = fp.tell()  
    search_rewind = len(bytes_to_find)-1
    
    found = False
    EOF = False
    while not found:
        chunk_start = fp.tell()
        bytes = fp.read(read_size) 
        if len(bytes) < read_size:
            # try again - if still don't get required amount, this is last block
            new_bytes = fp.read(read_size - len(bytes))
            bytes += new_bytes
            if len(bytes) < read_size:
                EOF = True # but will still check whatever we did get
        index = bytes.find(bytes_to_find)
        if index != -1:
            found = True
        elif EOF:
            if rewind:
                fp.seek(data_start)
            return None
        else:
            fp.seek(fp.tell()-search_rewind) # rewind a bit in case delimiter crossed read_size boundary
    # if get here then have found the byte string
    found_at = chunk_start + index
    if rewind:
        fp.seek(data_start)
    return found_at

def read_undefined_length_value(fp, is_little_endian, delimiter_tag, defer_size=None,
                                    read_size=128):
    """Read until the delimiter tag found and return the value, ignore the delimiter
	
    fp -- a file-like object with read(), seek() functions
    is_little_endian -- True if file transfer syntax is little endian, else False
    read_size -- number of bytes to read at one time (default 128)
    
    On completion, the file will be set to the first byte after the delimiter and its
        following four zero bytes.
    If end-of-file is hit before the delimiter was found, raises EOFError
	"""
    data_start = fp.tell()  
    search_rewind = 3
    
    if is_little_endian:
        bytes_format = "<HH"
    else:
        bytes_format = ">HH"
    bytes_to_find = pack(bytes_format, delimiter_tag.group, delimiter_tag.elem)
    
    found = False
    EOF = False
    value_chunks = []
    byte_count = 0 # for defer_size checks
    while not found:
        chunk_start = fp.tell()
        bytes = fp.read(read_size) 
        if len(bytes) < read_size:
            # try again - if still don't get required amount, this is last block
            new_bytes = fp.read(read_size - len(bytes))
            bytes += new_bytes
            if len(bytes) < read_size:
                EOF = True # but will still check whatever we did get
        index = bytes.find(bytes_to_find)
        if index != -1:
            found = True
            new_bytes = bytes[:index]
            byte_count += len(new_bytes)
            if defer_size is None or byte_count < defer_size:
                value_chunks.append(bytes[:index])
            fp.seek(chunk_start + index + 4) # rewind to end of delimiter
            length = fp.read(4)
            if length != "\0\0\0\0":
                msg = "Expected 4 zero bytes after undefined length delimiter at pos %x"
                logger.error(msg % (fp.tell()-4,))
        elif EOF:
            fp.seek(data_start)
            raise EOFError, "End of file reached before delimiter %r found" % delimiter_tag
        else:
            fp.seek(fp.tell()-search_rewind) # rewind a bit in case delimiter crossed read_size boundary
            # accumulate the bytes read (not including the rewind)
            new_bytes = bytes[:-search_rewind]
            byte_count += len(new_bytes)
            if defer_size is None or byte_count < defer_size:
                value_chunks.append(new_bytes)
    # if get here then have found the byte string
    if defer_size is not None and defer_size >= defer_size:
        return None
    else:
        return "".join(value_chunks)

def find_delimiter(fp, delimiter, is_little_endian, read_size=128, rewind=True):
    """Return file position where 4-byte delimiter is located.
    
    Return None if reach end of file without finding the delimiter.
    On return, file position will be where it was before this function,
    unless rewind argument is False.
    
    """
    format = "<H"
    if not is_little_endian:
        format = ">H"
    delimiter = Tag(delimiter)
    bytes_to_find = pack(format, delimiter.group) + pack(format, delimiter.elem)
    return find_bytes(fp, bytes_to_find, rewind=rewind)            
    
def length_of_undefined_length(fp, delimiter, is_little_endian, read_size=128, rewind=True):
    """Search through the file to find the delimiter, return the length of the data
    element.
    Return the file to the start of the data, ready to read it.
    Note the data element that the delimiter starts is not read here, the calling
    routine must handle that.
    delimiter must be 4 bytes long
    rewind == if True, file will be returned to position before seeking the bytes
    
    """
    chunk = 0
    data_start = fp.tell()
    delimiter_pos = find_delimiter(fp, delimiter, is_little_endian, rewind=rewind)
    length = delimiter_pos - data_start
    return length
    
def read_delimiter_item(fp, delimiter):
    """Read and ignore an expected delimiter.
    
    If the delimiter is not found or correctly formed, a warning is logged.
    """
    found = fp.read(4)
    if found != delimiter:
        logger.warn("Expected delimitor %s, got %s at file position 0x%x", Tag(delimiter), Tag(found), fp.tell()-4)
    length = fp.read_UL()
    if length != 0:
        logger.warn("Expected delimiter item to have length 0, got %d at file position 0x%x", length, fp.tell()-4)
>>>>>>> 2f0958fe
    <|MERGE_RESOLUTION|>--- conflicted
+++ resolved
@@ -1,284 +1,176 @@
-<<<<<<< HEAD
-# fileutil.py
-"""Functions for reading to certain bytes, e.g. delimiters"""
-# Copyright (c) 2009 Darcy Mason
-# This file is part of pydicom, released under a modified MIT license.
-#    See the file license.txt included with this distribution, also
-#    available at http://pydicom.googlecode.com
-
-from struct import pack
-from dicom.tag import Tag
-from dicom.datadict import dictionaryDescription
-
-import logging
-logger = logging.getLogger('pydicom')
-
-def absorb_delimiter_item(fp, delimiter):
-    """Read (and ignore) undefined length sequence or item terminators."""
-    tag = fp.read_tag()
-    if tag != delimiter:
-        logger.warn("Did not find expected delimiter '%s', instead found %s at file position 0x%x", dictionaryDescription(delimiter), str(tag), fp.tell()-4)    
-        fp.seek(fp.tell()-4)
-        return 
-    logger.debug("%04x: Found Delimiter '%s'", fp.tell()-4, dictionaryDescription(delimiter))
-    length = fp.read_UL() # 4 bytes for 'length', all 0's
-    if length == 0:
-        logger.debug("%04x: Read 0 bytes after delimiter", fp.tell()-4)
-    else:
-        logger.debug("%04x: Expected 0x00000000 after delimiter, found 0x%x", fp.tell()-4, length)
-
-def find_bytes(fp, bytes_to_find, read_size=128, rewind=True):
-    """Read in the file until a specific byte sequence found
-	
-    bytes_to_find -- a string containing the bytes to find. Must be in correct
-                    endian order already
-    read_size -- number of bytes to read at a time
-	"""
-
-    data_start = fp.tell()  
-    search_rewind = len(bytes_to_find)-1
-    
-    found = False
-    while not found:
-        chunk_start = fp.tell()
-        bytes =""
-        while len(bytes) < read_size:
-            new_bytes = fp.read(read_size-len(bytes), need_exact_length=False)
-            if not new_bytes:
-                break
-            bytes += new_bytes    
-        if not bytes:
-            if rewind:
-                fp.seek(data_start)
-            return None
-        index = bytes.find(bytes_to_find)
-        if index != -1:
-            found = True
-        else:
-            fp.seek(fp.tell()-search_rewind) # rewind a bit in case delimiter crossed read_size boundary
-    # if get here then have found the byte string
-    found_at = chunk_start + index
-    if rewind:
-        fp.seek(data_start)
-    return found_at
-
-def find_delimiter(fp, delimiter, read_size=128, rewind=True):
-    """Return file position where 4-byte delimiter is located.
-    
-    Return None if reach end of file without finding the delimiter.
-    On return, file position will be where it was before this function,
-    unless rewind argument is False.
-    
-    """
-    format = "<H"
-    if fp.isBigEndian:
-        format = ">H"
-    delimiter = Tag(delimiter)
-    bytes_to_find = pack(format, delimiter.group) + pack(format, delimiter.elem)
-    return find_bytes(fp, bytes_to_find, rewind=rewind)            
-    
-def length_of_undefined_length(fp, delimiter, read_size=128, rewind=True):
-    """Search through the file to find the delimiter, return the length of the data
-    element value that the dicom file writer was too lazy to figure out for us.
-    Return the file to the start of the data, ready to read it.
-    Note the data element that the delimiter starts is not read here, the calling
-    routine must handle that.
-    delimiter must be 4 bytes long
-    rewind == if True, file will be returned to position before seeking the bytes
-    
-    """
-    chunk = 0
-    data_start = fp.tell()
-    delimiter_pos = find_delimiter(fp, delimiter, rewind=rewind)
-    length = delimiter_pos - data_start
-    return length
-    
-def read_delimiter_item(fp, delimiter):
-    """Read and ignore an expected delimiter.
-    
-    If the delimiter is not found or correctly formed, a warning is logged.
-    """
-    found = fp.read(4)
-    if found != delimiter:
-        logger.warn("Expected delimitor %s, got %s at file position 0x%x", Tag(delimiter), Tag(found), fp.tell()-4)
-    length = fp.read_UL()
-    if length != 0:
-        logger.warn("Expected delimiter item to have length 0, got %d at file position 0x%x", length, fp.tell()-4)
-=======
-# fileutil.py
-"""Functions for reading to certain bytes, e.g. delimiters"""
-# Copyright (c) 2009 Darcy Mason
-# This file is part of pydicom, relased under an MIT license.
-#    See the file license.txt included with this distribution, also
-#    available at http://pydicom.googlecode.com
-
-from struct import pack, unpack
-from dicom.tag import TupleTag, Tag
-from dicom.datadict import dictionaryDescription
-
-import logging
-logger = logging.getLogger('pydicom')
-
-def absorb_delimiter_item(fp, is_little_endian, delimiter):
-    """Read (and ignore) undefined length sequence or item terminators."""
-    if is_little_endian:
-        format = "<HHL"
-    else:
-        format = ">HHL"
-    group, elem, length = unpack(format, fp.read(8))
-    tag = TupleTag((group, elem))
-    if tag != delimiter:
-        msg = "Did not find expected delimiter '%s'" % dictionaryDescription(delimiter)
-        msg += ", instead found %s at file position 0x%x" %(str(tag), fp.tell()-8)
-        logger.warn(msg)    
-        fp.seek(fp.tell()-8)
-        return 
-    logger.debug("%04x: Found Delimiter '%s'", fp.tell()-8, dictionaryDescription(delimiter))
-    if length == 0:
-        logger.debug("%04x: Read 0 bytes after delimiter", fp.tell()-4)
-    else:
-        logger.debug("%04x: Expected 0x00000000 after delimiter, found 0x%x", fp.tell()-4, length)
-
-def find_bytes(fp, bytes_to_find, read_size=128, rewind=True):
-    """Read in the file until a specific byte sequence found
-	
-    bytes_to_find -- a string containing the bytes to find. Must be in correct
-                    endian order already
-    read_size -- number of bytes to read at a time
-	"""
-
-    data_start = fp.tell()  
-    search_rewind = len(bytes_to_find)-1
-    
-    found = False
-    EOF = False
-    while not found:
-        chunk_start = fp.tell()
-        bytes = fp.read(read_size) 
-        if len(bytes) < read_size:
-            # try again - if still don't get required amount, this is last block
-            new_bytes = fp.read(read_size - len(bytes))
-            bytes += new_bytes
-            if len(bytes) < read_size:
-                EOF = True # but will still check whatever we did get
-        index = bytes.find(bytes_to_find)
-        if index != -1:
-            found = True
-        elif EOF:
-            if rewind:
-                fp.seek(data_start)
-            return None
-        else:
-            fp.seek(fp.tell()-search_rewind) # rewind a bit in case delimiter crossed read_size boundary
-    # if get here then have found the byte string
-    found_at = chunk_start + index
-    if rewind:
-        fp.seek(data_start)
-    return found_at
-
-def read_undefined_length_value(fp, is_little_endian, delimiter_tag, defer_size=None,
-                                    read_size=128):
-    """Read until the delimiter tag found and return the value, ignore the delimiter
-	
-    fp -- a file-like object with read(), seek() functions
-    is_little_endian -- True if file transfer syntax is little endian, else False
-    read_size -- number of bytes to read at one time (default 128)
-    
-    On completion, the file will be set to the first byte after the delimiter and its
-        following four zero bytes.
-    If end-of-file is hit before the delimiter was found, raises EOFError
-	"""
-    data_start = fp.tell()  
-    search_rewind = 3
-    
-    if is_little_endian:
-        bytes_format = "<HH"
-    else:
-        bytes_format = ">HH"
-    bytes_to_find = pack(bytes_format, delimiter_tag.group, delimiter_tag.elem)
-    
-    found = False
-    EOF = False
-    value_chunks = []
-    byte_count = 0 # for defer_size checks
-    while not found:
-        chunk_start = fp.tell()
-        bytes = fp.read(read_size) 
-        if len(bytes) < read_size:
-            # try again - if still don't get required amount, this is last block
-            new_bytes = fp.read(read_size - len(bytes))
-            bytes += new_bytes
-            if len(bytes) < read_size:
-                EOF = True # but will still check whatever we did get
-        index = bytes.find(bytes_to_find)
-        if index != -1:
-            found = True
-            new_bytes = bytes[:index]
-            byte_count += len(new_bytes)
-            if defer_size is None or byte_count < defer_size:
-                value_chunks.append(bytes[:index])
-            fp.seek(chunk_start + index + 4) # rewind to end of delimiter
-            length = fp.read(4)
-            if length != "\0\0\0\0":
-                msg = "Expected 4 zero bytes after undefined length delimiter at pos %x"
-                logger.error(msg % (fp.tell()-4,))
-        elif EOF:
-            fp.seek(data_start)
-            raise EOFError, "End of file reached before delimiter %r found" % delimiter_tag
-        else:
-            fp.seek(fp.tell()-search_rewind) # rewind a bit in case delimiter crossed read_size boundary
-            # accumulate the bytes read (not including the rewind)
-            new_bytes = bytes[:-search_rewind]
-            byte_count += len(new_bytes)
-            if defer_size is None or byte_count < defer_size:
-                value_chunks.append(new_bytes)
-    # if get here then have found the byte string
-    if defer_size is not None and defer_size >= defer_size:
-        return None
-    else:
-        return "".join(value_chunks)
-
-def find_delimiter(fp, delimiter, is_little_endian, read_size=128, rewind=True):
-    """Return file position where 4-byte delimiter is located.
-    
-    Return None if reach end of file without finding the delimiter.
-    On return, file position will be where it was before this function,
-    unless rewind argument is False.
-    
-    """
-    format = "<H"
-    if not is_little_endian:
-        format = ">H"
-    delimiter = Tag(delimiter)
-    bytes_to_find = pack(format, delimiter.group) + pack(format, delimiter.elem)
-    return find_bytes(fp, bytes_to_find, rewind=rewind)            
-    
-def length_of_undefined_length(fp, delimiter, is_little_endian, read_size=128, rewind=True):
-    """Search through the file to find the delimiter, return the length of the data
-    element.
-    Return the file to the start of the data, ready to read it.
-    Note the data element that the delimiter starts is not read here, the calling
-    routine must handle that.
-    delimiter must be 4 bytes long
-    rewind == if True, file will be returned to position before seeking the bytes
-    
-    """
-    chunk = 0
-    data_start = fp.tell()
-    delimiter_pos = find_delimiter(fp, delimiter, is_little_endian, rewind=rewind)
-    length = delimiter_pos - data_start
-    return length
-    
-def read_delimiter_item(fp, delimiter):
-    """Read and ignore an expected delimiter.
-    
-    If the delimiter is not found or correctly formed, a warning is logged.
-    """
-    found = fp.read(4)
-    if found != delimiter:
-        logger.warn("Expected delimitor %s, got %s at file position 0x%x", Tag(delimiter), Tag(found), fp.tell()-4)
-    length = fp.read_UL()
-    if length != 0:
-        logger.warn("Expected delimiter item to have length 0, got %d at file position 0x%x", length, fp.tell()-4)
->>>>>>> 2f0958fe
+# fileutil.py
+"""Functions for reading to certain bytes, e.g. delimiters"""
+# Copyright (c) 2009 Darcy Mason
+# This file is part of pydicom, released under a modified MIT license.
+#    See the file license.txt included with this distribution, also
+#    available at http://pydicom.googlecode.com
+
+from struct import pack, unpack
+from dicom.tag import TupleTag, Tag
+from dicom.datadict import dictionaryDescription
+
+import logging
+logger = logging.getLogger('pydicom')
+
+def absorb_delimiter_item(fp, is_little_endian, delimiter):
+    """Read (and ignore) undefined length sequence or item terminators."""
+    if is_little_endian:
+        format = "<HHL"
+    else:
+        format = ">HHL"
+    group, elem, length = unpack(format, fp.read(8))
+    tag = TupleTag((group, elem))
+    if tag != delimiter:
+        msg = "Did not find expected delimiter '%s'" % dictionaryDescription(delimiter)
+        msg += ", instead found %s at file position 0x%x" %(str(tag), fp.tell()-8)
+        logger.warn(msg)    
+        fp.seek(fp.tell()-8)
+        return 
+    logger.debug("%04x: Found Delimiter '%s'", fp.tell()-8, dictionaryDescription(delimiter))
+    if length == 0:
+        logger.debug("%04x: Read 0 bytes after delimiter", fp.tell()-4)
+    else:
+        logger.debug("%04x: Expected 0x00000000 after delimiter, found 0x%x", fp.tell()-4, length)
+
+def find_bytes(fp, bytes_to_find, read_size=128, rewind=True):
+    """Read in the file until a specific byte sequence found
+	
+    bytes_to_find -- a string containing the bytes to find. Must be in correct
+                    endian order already
+    read_size -- number of bytes to read at a time
+	"""
+
+    data_start = fp.tell()  
+    search_rewind = len(bytes_to_find)-1
+    
+    found = False
+    EOF = False
+    while not found:
+        chunk_start = fp.tell()
+        bytes = fp.read(read_size) 
+        if len(bytes) < read_size:
+            # try again - if still don't get required amount, this is last block
+            new_bytes = fp.read(read_size - len(bytes))
+            bytes += new_bytes
+            if len(bytes) < read_size:
+                EOF = True # but will still check whatever we did get
+        index = bytes.find(bytes_to_find)
+        if index != -1:
+            found = True
+        elif EOF:
+            if rewind:
+                fp.seek(data_start)
+            return None
+        else:
+            fp.seek(fp.tell()-search_rewind) # rewind a bit in case delimiter crossed read_size boundary
+    # if get here then have found the byte string
+    found_at = chunk_start + index
+    if rewind:
+        fp.seek(data_start)
+    return found_at
+
+def read_undefined_length_value(fp, is_little_endian, delimiter_tag, defer_size=None,
+                                    read_size=128):
+    """Read until the delimiter tag found and return the value, ignore the delimiter
+	
+    fp -- a file-like object with read(), seek() functions
+    is_little_endian -- True if file transfer syntax is little endian, else False
+    read_size -- number of bytes to read at one time (default 128)
+    
+    On completion, the file will be set to the first byte after the delimiter and its
+        following four zero bytes.
+    If end-of-file is hit before the delimiter was found, raises EOFError
+	"""
+    data_start = fp.tell()  
+    search_rewind = 3
+    
+    if is_little_endian:
+        bytes_format = "<HH"
+    else:
+        bytes_format = ">HH"
+    bytes_to_find = pack(bytes_format, delimiter_tag.group, delimiter_tag.elem)
+    
+    found = False
+    EOF = False
+    value_chunks = []
+    byte_count = 0 # for defer_size checks
+    while not found:
+        chunk_start = fp.tell()
+        bytes = fp.read(read_size) 
+        if len(bytes) < read_size:
+            # try again - if still don't get required amount, this is last block
+            new_bytes = fp.read(read_size - len(bytes))
+            bytes += new_bytes
+            if len(bytes) < read_size:
+                EOF = True # but will still check whatever we did get
+        index = bytes.find(bytes_to_find)
+        if index != -1:
+            found = True
+            new_bytes = bytes[:index]
+            byte_count += len(new_bytes)
+            if defer_size is None or byte_count < defer_size:
+                value_chunks.append(bytes[:index])
+            fp.seek(chunk_start + index + 4) # rewind to end of delimiter
+            length = fp.read(4)
+            if length != "\0\0\0\0":
+                msg = "Expected 4 zero bytes after undefined length delimiter at pos %x"
+                logger.error(msg % (fp.tell()-4,))
+        elif EOF:
+            fp.seek(data_start)
+            raise EOFError, "End of file reached before delimiter %r found" % delimiter_tag
+        else:
+            fp.seek(fp.tell()-search_rewind) # rewind a bit in case delimiter crossed read_size boundary
+            # accumulate the bytes read (not including the rewind)
+            new_bytes = bytes[:-search_rewind]
+            byte_count += len(new_bytes)
+            if defer_size is None or byte_count < defer_size:
+                value_chunks.append(new_bytes)
+    # if get here then have found the byte string
+    if defer_size is not None and defer_size >= defer_size:
+        return None
+    else:
+        return "".join(value_chunks)
+
+def find_delimiter(fp, delimiter, is_little_endian, read_size=128, rewind=True):
+    """Return file position where 4-byte delimiter is located.
+    
+    Return None if reach end of file without finding the delimiter.
+    On return, file position will be where it was before this function,
+    unless rewind argument is False.
+    
+    """
+    format = "<H"
+    if not is_little_endian:
+        format = ">H"
+    delimiter = Tag(delimiter)
+    bytes_to_find = pack(format, delimiter.group) + pack(format, delimiter.elem)
+    return find_bytes(fp, bytes_to_find, rewind=rewind)            
+    
+def length_of_undefined_length(fp, delimiter, is_little_endian, read_size=128, rewind=True):
+    """Search through the file to find the delimiter, return the length of the data
+    element.
+    Return the file to the start of the data, ready to read it.
+    Note the data element that the delimiter starts is not read here, the calling
+    routine must handle that.
+    delimiter must be 4 bytes long
+    rewind == if True, file will be returned to position before seeking the bytes
+    
+    """
+    chunk = 0
+    data_start = fp.tell()
+    delimiter_pos = find_delimiter(fp, delimiter, is_little_endian, rewind=rewind)
+    length = delimiter_pos - data_start
+    return length
+    
+def read_delimiter_item(fp, delimiter):
+    """Read and ignore an expected delimiter.
+    
+    If the delimiter is not found or correctly formed, a warning is logged.
+    """
+    found = fp.read(4)
+    if found != delimiter:
+        logger.warn("Expected delimitor %s, got %s at file position 0x%x", Tag(delimiter), Tag(found), fp.tell()-4)
+    length = fp.read_UL()
+    if length != 0:
+        logger.warn("Expected delimiter item to have length 0, got %d at file position 0x%x", length, fp.tell()-4)
     