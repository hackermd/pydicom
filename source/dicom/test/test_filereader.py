--- conflicted
+++ resolved
@@ -1,4 +1,3 @@
-<<<<<<< HEAD
 # test_filereader.py
 """unittest tests for dicom.filereader module"""
 # Copyright (c) 2010-2012 Darcy Mason
@@ -75,16 +74,16 @@
         beam = plan.BeamSequence[0]
         cp0, cp1 = beam.ControlPointSequence # if not two controlpoints, then this would raise exception
 
-        self.assertEqual(beam.TreatmentMachineName, "unit001", "Incorrect unit name")
+        self.assertEqual(beam.TreatmentMachineName, b"unit001", "Incorrect unit name")
         self.assertEqual(beam.TreatmentMachineName, beam[0x300a, 0x00b2].value,
                 "beam TreatmentMachineName does not match the value accessed by tag number")
 
         got = cp1.ReferencedDoseReferenceSequence[0].CumulativeDoseReferenceCoefficient
-        expected = Decimal('0.9990268')
-        self.assert_(got == expected,
+        expected = Decimal('0.9990268')     
+        self.assertTrue(got == expected,
                 "Cum Dose Ref Coeff not the expected value (CP1, Ref'd Dose Ref")
         got = cp0.BeamLimitingDevicePositionSequence[0].LeafJawPositions
-        self.assert_(got[0] == Decimal('-100') and got[1] == Decimal('100.0'),
+        self.assertTrue(got[0] == Decimal('-100') and got[1] == Decimal('100.0'),
                 "X jaws not as expected (control point 0)")
     def testRTDose(self):
         """Returns correct values for sample data elements in test RT Dose file"""
@@ -108,9 +107,10 @@
                 "ImplementationClassUID does not match the value accessed by tag number")
         # (0020, 0032) Image Position (Patient)  [-158.13580300000001, -179.035797, -75.699996999999996]
         got = ct.ImagePositionPatient
-        expected = [Decimal('-158.135803'), Decimal('-179.035797'), Decimal('-75.699997')]
-        self.assert_(got == expected, "ImagePosition(Patient) values not as expected."
-                        "got %s, expected %s" % (got,expected))
+        expected = [Decimal('-158.135803'), Decimal('-179.035797'), Decimal('-75.699997')]   
+        self.assertTrue(got == expected, "ImagePosition(Patient) values not as expected."
+                        "got {0}, expected {1}".format(got,expected))
+
         self.assertEqual(ct.Rows, 128, "Rows not 128")
         self.assertEqual(ct.Columns, 128, "Columns not 128")
         self.assertEqual(ct.BitsStored, 16, "Bits Stored not 16")
@@ -157,8 +157,8 @@
         self.assertEqual(expected, got, msg)
         
         obs_seq0 = rtss.RTROIObservationsSequence[0] 
-        got = obs_seq0.ROIPhysicalPropertiesSequence[0].ROIPhysicalProperty
-        expected = 'REL_ELEC_DENSITY'
+        got = obs_seq0.ROIPhysicalPropertiesSequence[0].ROIPhysicalProperty      
+        expected = b'REL_ELEC_DENSITY'
         msg = "Expected Physical Property '%s', got %r" % (expected, got)
         self.assertEqual(expected, got, msg)
     def testDir(self):
@@ -191,13 +191,13 @@
                 "Name does not match value found when accessed by tag number")
         got = mr.PixelSpacing
         expected = [Decimal('0.3125'), Decimal('0.3125')]
-        self.assert_(got == expected, "Wrong pixel spacing")
+        self.assertTrue(got == expected, "Wrong pixel spacing")
     def testDeflate(self):
         """Returns correct values for sample data elements in test compressed (zlib deflate) file"""
         # Everything after group 2 is compressed. If we can read anything else, the decompression must have been ok.
         ds = read_file(deflate_name)
         got = ds.ConversionType
-        expected = "WSD"
+        expected = b"WSD"
         self.assertEqual(got, expected, "Attempted to read deflated file data element Conversion Type, expected '%s', got '%s'" % (expected, got))
     def testNoPixelsRead(self):
         """Returns all data elements before pixels using stop_before_pixels=False"""
@@ -225,7 +225,7 @@
         #     in file_meta, and second one in followinsg dataset
         ds = read_file(no_meta_group_length)
         got = ds.InstanceCreationDate
-        expected = "20111130"
+        expected = b"20111130"
         self.assertEqual(got, expected, "Sample data element after file meta with no group length failed, expected '%s', got '%s'" % (expected, got))
         
 
@@ -239,7 +239,7 @@
         self.assertEqual(got, expected, "JPEG2000 file, Frame Increment Pointer: expected %s, got %s" % (expected, got))
 
         got = self.jpeg.DerivationCodeSequence[0].CodeMeaning
-        expected = 'Lossy Compression'
+        expected = b'Lossy Compression'
         self.assertEqual(got, expected, "JPEG200 file, Code Meaning got %s, expected %s" % (got, expected))
     def testJPEG2000PixelArray(self):
         """JPEG2000: Fails gracefully when uncompressed data is asked for......."""
@@ -251,7 +251,7 @@
     def testJPEGlossy(self):
         """JPEG-lossy: Returns correct values for sample data elements.........."""
         got = self.jpeg.DerivationCodeSequence[0].CodeMeaning
-        expected = 'Lossy Compression'
+        expected = b'Lossy Compression'
         self.assertEqual(got, expected, "JPEG-lossy file, Code Meaning got %s, expected %s" % (got, expected))
     def testJPEGlossyPixelArray(self):
         """JPEG-lossy: Fails gracefully when uncompressed data is asked for....."""
@@ -263,7 +263,7 @@
     def testJPEGlossless(self):
         """JPEGlossless: Returns correct values for sample data elements........"""
         got = self.jpeg.SourceImageSequence[0].PurposeOfReferenceCodeSequence[0].CodeMeaning
-        expected = 'Uncompressed predecessor'
+        expected = b'Uncompressed predecessor'
         self.assertEqual(got, expected, "JPEG-lossless file, Code Meaning got %s, expected %s" % (got, expected))
     def testJPEGlosslessPixelArray(self):
         """JPEGlossless: Fails gracefully when uncompressed data is asked for..."""
@@ -307,7 +307,8 @@
         """Deferred values from a gzipped file works.............."""
         # Arose from issue 103 "Error for defer_size read of gzip file object"
         fobj = gzip.open(gzip_name)
-        ds = read_file(fobj, defer_size=1)
+        ds = read_file(fobj, defer_size=1)      
+        fobj.close()       
         # before the fix, this threw an error as file reading was not in right place,
         #    it was re-opened as a normal file, not zip file
         num = ds.InstanceNumber
@@ -333,8 +334,8 @@
                 "ImplementationClassUID does not match the value accessed by tag number")
         # (0020, 0032) Image Position (Patient)  [-158.13580300000001, -179.035797, -75.699996999999996]
         got = ct.ImagePositionPatient
-        expected = [Decimal('-158.135803'), Decimal('-179.035797'), Decimal('-75.699997')]
-        self.assert_(got == expected, "ImagePosition(Patient) values not as expected")
+        expected = [Decimal('-158.135803'), Decimal('-179.035797'), Decimal('-75.699997')]       
+        self.assertTrue(got == expected, "ImagePosition(Patient) values not as expected")
         self.assertEqual(ct.Rows, 128, "Rows not 128")
         self.assertEqual(ct.Columns, 128, "Columns not 128")
         self.assertEqual(ct.BitsStored, 16, "Bits Stored not 16")
@@ -348,7 +349,7 @@
         # Tests here simply repeat some of testCT test
         got = ct.ImagePositionPatient
         expected = [Decimal('-158.135803'), Decimal('-179.035797'), Decimal('-75.699997')]
-        self.assert_(got == expected, "ImagePosition(Patient) values not as expected")        
+        self.assertTrue(got == expected, "ImagePosition(Patient) values not as expected")        
         self.assertEqual(len(ct.PixelData), 128*128*2, "Pixel data not expected length")
         # Should also be able to close the file ourselves without exception raised:
         file_like.close()
@@ -362,418 +363,4 @@
         os.chdir(dir_name)
     os.chdir("../testfiles")
     unittest.main()
-    os.chdir(save_dir)
-=======
-# test_filereader.py
-"""unittest tests for dicom.filereader module"""
-# Copyright (c) 2010-2012 Darcy Mason
-# This file is part of pydicom, released under a modified MIT license.
-#    See the file license.txt included with this distribution, also
-#    available at http://pydicom.googlecode.com
-
-import sys
-#PZ move differences here
-if sys.hexversion >= 0x02060000 and sys.hexversion < 0x03000000: 
-    inPy26 = True
-    inPy3 = False
-    from cStringIO import StringIO
-#PZ PEP0237    
-    _MAXLONG_ = long(b"0xFFFFFFFF",16)
-elif sys.hexversion >= 0x03000000: 
-    inPy26 = False
-    inPy3 = True
-    basestring = str
-#PZ PEP0237        
-    _MAXLONG_ = 0xFFFFFFFF
-    from io import BytesIO 
-else: 
-#PZ unsupported python version why we are here, should fail earlier
-    pass
-    
-import os
-import os.path
-import unittest
-from decimal import Decimal
-
-import shutil
-# os.stat is only available on Unix and Windows   XXX Mac?
-# Not sure if on other platforms the import fails, or the call to it??
-stat_available = True
-try:
-    from os import stat
-except:
-    stat_available = False
-
-have_numpy = True
-try:
-    import numpy
-except:
-    have_numpy = False
-import dicom
-from dicom.filereader import read_file, data_element_generator, InvalidDicomError
-from dicom.values import convert_value
-from dicom.tag import Tag
-from dicom.sequence import Sequence
-import gzip
-
-from warncheck import assertWarns
-#PZ non standard package, try to go around
-#from pkg_resources import Requirement, resource_filename
-#test_dir = resource_filename(Requirement.parse("pydicom"),"dicom/testfiles")
-test_dir = os.path.join(os.path.dirname(dicom.__file__), "testfiles")
-
-rtplan_name = os.path.join(test_dir, "rtplan.dcm")
-rtdose_name = os.path.join(test_dir, "rtdose.dcm")
-ct_name     = os.path.join(test_dir, "CT_small.dcm")
-mr_name     = os.path.join(test_dir, "MR_small.dcm")
-jpeg2000_name   = os.path.join(test_dir, "JPEG2000.dcm")
-jpeg_lossy_name   = os.path.join(test_dir, "JPEG-lossy.dcm")
-jpeg_lossless_name   = os.path.join(test_dir, "JPEG-LL.dcm")
-deflate_name = os.path.join(test_dir, "image_dfl.dcm")
-rtstruct_name = os.path.join(test_dir, "rtstruct.dcm")
-priv_SQ_name = os.path.join(test_dir, "priv_SQ.dcm")
-no_meta_group_length = os.path.join(test_dir, "no_meta_group_length.dcm")
-gzip_name = os.path.join(test_dir, "zipMR.gz")
-
-dir_name = os.path.dirname(sys.argv[0])
-save_dir = os.getcwd()
-
-def isClose(a, b, epsilon=0.000001):
-    """Compare within some tolerance, to avoid machine roundoff differences"""
-    try:
-        a.append  # see if is a list
-    except: # (is not)
-        return abs(a-b) < epsilon
-    else:
-        if len(a) != len(b):
-            return False
-        for ai, bi in zip(a, b):
-            if abs(ai-bi) > epsilon:
-                return False
-        return True
-
-class ReaderTests(unittest.TestCase):
-    def testRTPlan(self): 
-        """Returns correct values for sample data elements in test RT Plan file"""
-        plan = read_file(rtplan_name)
-        beam = plan.BeamSequence[0]
-        cp0, cp1 = beam.ControlPointSequence # if not two controlpoints, then this would raise exception
-
-        self.assertEqual(beam.TreatmentMachineName, b"unit001", "Incorrect unit name")
-        self.assertEqual(beam.TreatmentMachineName, beam[0x300a, 0x00b2].value,
-                "beam TreatmentMachineName does not match the value accessed by tag number")
-
-        got = cp1.ReferencedDoseReferenceSequence[0].CumulativeDoseReferenceCoefficient
-        expected = Decimal('0.9990268')
-#PZ        
-        self.assertTrue(got == expected,
-                "Cum Dose Ref Coeff not the expected value (CP1, Ref'd Dose Ref")                
-        got = cp0.BeamLimitingDevicePositionSequence[0].LeafJawPositions
-#PZ        
-        self.assertTrue(got[0] == Decimal('-100') and got[1] == Decimal('100.0'),
-                "X jaws not as expected (control point 0)")
-                
-    def testRTDose(self): 
-        """Returns correct values for sample data elements in test RT Dose file"""
-        dose = read_file(rtdose_name)
-        self.assertEqual(dose.FrameIncrementPointer, Tag((0x3004, 0x000c)),
-                "Frame Increment Pointer not the expected value")
-        self.assertEqual(dose.FrameIncrementPointer, dose[0x28, 9].value,
-                "FrameIncrementPointer does not match the value accessed by tag number")
-
-        # try a value that is nested the deepest (so deep I break it into two steps!)
-        fract = dose.ReferencedRTPlanSequence[0].ReferencedFractionGroupSequence[0]
-        beamnum = fract.ReferencedBeamSequence[0].ReferencedBeamNumber
-        self.assertEqual(beamnum, 1, "Beam number not the expected value")
-    
-    def testCT(self): 
-        """Returns correct values for sample data elements in test CT file...."""
-        ct = read_file(ct_name)
-        self.assertEqual(ct.file_meta.ImplementationClassUID, '1.3.6.1.4.1.5962.2',
-                "ImplementationClassUID not the expected value")
-        self.assertEqual(ct.file_meta.ImplementationClassUID,
-                        ct.file_meta[0x2, 0x12].value,
-                "ImplementationClassUID does not match the value accessed by tag number")
-        # (0020, 0032) Image Position (Patient)  [-158.13580300000001, -179.035797, -75.699996999999996]
-        got = ct.ImagePositionPatient
-        expected = [Decimal('-158.135803'), Decimal('-179.035797'), Decimal('-75.699997')]
-#PZ        
-        self.assertTrue(got == expected, "ImagePosition(Patient) values not as expected."
-                        "got {}, expected {}".format(got,expected))
-
-        self.assertEqual(ct.Rows, 128, "Rows not 128")
-        self.assertEqual(ct.Columns, 128, "Columns not 128")
-        self.assertEqual(ct.BitsStored, 16, "Bits Stored not 16")
-        self.assertEqual(len(ct.PixelData), 128*128*2, "Pixel data not expected length")
-        
-        # Also test private elements name can be resolved:
-        expected = "[Duration of X-ray on]"
-        got = ct[(0x0043,0x104e)].name
-        msg = "Mismatch in private tag name, expected '%s', got '%s'"
-        self.assertEqual(expected, got, msg % (expected, got))
-        
-        # Check that can read pixels - get last one in array
-        if have_numpy:
-            expected = 909
-            got = ct.pixel_array[-1][-1]
-            msg = "Did not get correct value for last pixel: expected %d, got %r" % (expected, got)
-            self.assertEqual(expected, got, msg)
-        else:
-            print("**Numpy not available -- pixel array test skipped**")
-    def testNoForce(self): 
-        """Raises exception if missing DICOM header and force==False..........."""
-        self.assertRaises(InvalidDicomError, read_file, rtstruct_name)
-        
-    def testRTstruct(self):
-        """Returns correct values for sample elements in test RTSTRUCT file...."""
-        # RTSTRUCT test file has complex nested sequences -- see rtstruct.dump file
-        # Also has no DICOM header ... so tests 'force' argument of read_file
-        rtss = read_file(rtstruct_name, force=True)
-        expected = '1.2.840.10008.1.2' # implVR little endian
-        got = rtss.file_meta.TransferSyntaxUID
-        msg = "Expected transfer syntax %r, got %r" % (expected, got)
-        self.assertEqual(expected, got, msg)
-        frame_of_ref = rtss.ReferencedFrameOfReferenceSequence[0]
-        study = frame_of_ref.RTReferencedStudySequence[0]
-        uid = study.RTReferencedSeriesSequence[0].SeriesInstanceUID
-        expected = "1.2.826.0.1.3680043.8.498.2010020400001.2.1.1" 
-        msg = "Expected Reference Series UID '%s', got '%s'" % (expected, uid)
-        self.assertEqual(expected, uid, msg)
-        
-        got = rtss.ROIContourSequence[0].ContourSequence[2].ContourNumber
-        expected = 3          
-        msg = "Expected Contour Number %d, got %r" % (expected, got)
-        self.assertEqual(expected, got, msg)
-        
-        obs_seq0 = rtss.RTROIObservationsSequence[0] 
-        got = obs_seq0.ROIPhysicalPropertiesSequence[0].ROIPhysicalProperty
-#PZ  Why this string is not decoded      
-        expected = b'REL_ELEC_DENSITY'
-        msg = "Expected Physical Property '%s', got %r" % (expected, got)
-        self.assertEqual(expected, got, msg)
-    def testDir(self):
-        """Returns correct dir attributes for both Dataset and DICOM names (python >= 2.6).."""
-        # Only python >= 2.6 calls __dir__ for dir() call
-#PZ        
-        if inPy26 :
-            rtss = read_file(rtstruct_name, force=True)        
-            # sample some expected 'dir' values
-            got_dir = dir(rtss)
-            expect_in_dir = ['pixel_array', 'add_new', 'ROIContourSequence', 
-                             'StructureSetDate', '__sizeof__']
-            expect_not_in_dir = ['RemovePrivateTags', 'AddNew', 'GroupDataset'] # remove in v1.0
-            for name in expect_in_dir:
-                self.assert_(name in got_dir, "Expected name '%s' in dir()" % name)
-            for name in expect_not_in_dir:
-                self.assert_(name not in got_dir, "Unexpected name '%s' in dir()" % name)
-            # Now check for some items in dir() of a nested item
-            roi0 = rtss.ROIContourSequence[0]
-            got_dir = dir(roi0)
-            expect_in_dir = ['pixel_array', 'add_new', 'ReferencedROINumber', 
-                             'ROIDisplayColor', '__sizeof__']
-            for name in expect_in_dir:
-                self.assert_(name in got_dir, "Expected name '%s' in dir()" % name)               
-    def testMR(self):
-        """Returns correct values for sample data elements in test MR file....."""
-        mr = read_file(mr_name)
-        # (0010, 0010) Patient's Name           'CompressedSamples^MR1'
-        self.assertEqual(mr.PatientName, 'CompressedSamples^MR1', "Wrong patient name")
-        self.assertEqual(mr.PatientName, mr[0x10,0x10].value,
-                "Name does not match value found when accessed by tag number")
-        got = mr.PixelSpacing
-        expected = [Decimal('0.3125'), Decimal('0.3125')]
-#PZ
-        self.assertTrue(got == expected, "Wrong pixel spacing")
-    def testDeflate(self):
-        """Returns correct values for sample data elements in test compressed (zlib deflate) file"""
-        # Everything after group 2 is compressed. If we can read anything else, the decompression must have been ok.
-        ds = read_file(deflate_name)
-        got = ds.ConversionType
-        expected = b"WSD"
-        self.assertEqual(got, expected, "Attempted to read deflated file data element Conversion Type, expected '%s', got '%s'" % (expected, got))
-    def testNoPixelsRead(self):
-        """Returns all data elements before pixels using stop_before_pixels=False"""
-        # Just check the tags, and a couple of values
-        ctpartial = read_file(ct_name, stop_before_pixels=True)
-        ctpartial_tags = sorted(ctpartial.keys())
-        ctfull = read_file(ct_name)
-        ctfull_tags = sorted(ctfull.keys())
-        msg = "Tag list of partial CT read (except pixel tag and padding) did not match full read"
-        msg += "\nExpected: %r\nGot %r" % (ctfull_tags[:-2], ctpartial_tags)
-        missing = [Tag(0x7fe0, 0x10), Tag(0xfffc, 0xfffc)]
-        self.assertEqual(ctfull_tags, ctpartial_tags+missing, msg)
-    def testPrivateSQ(self):
-        """Can read private undefined length SQ without error...................."""
-        # From issues 91, 97, 98. Bug introduced by fast reading, due to VR=None
-        #    in raw data elements, then an undefined length private item VR is looked up,
-        #    and there is no such tag, generating an exception
-        
-        # Simply read the file, in 0.9.5 this generated an exception
-        priv_SQ = read_file(priv_SQ_name)
-    def testNoMetaGroupLength(self): 
-        """Read file with no group length in file meta..........................."""
-        # Issue 108 -- iView example file with no group length (0002,0002)
-        # Originally crashed, now check no exception, but also check one item
-        #     in file_meta, and second one in followinsg dataset
-        ds = read_file(no_meta_group_length)
-        got = ds.InstanceCreationDate
-        expected = b"20111130"
-        self.assertEqual(got, expected, "Sample data element after file meta with no group length failed, expected '%s', got '%s'" % (expected, got))
-        
-
-class JPEG2000Tests(unittest.TestCase):
-    def setUp(self): 
-        self.jpeg = read_file(jpeg2000_name)
-    def testJPEG2000(self): 
-        """JPEG2000: Returns correct values for sample data elements............"""
-        expected = [Tag(0x0054, 0x0010), Tag(0x0054, 0x0020)] # XX also tests multiple-valued AT data element
-        got = self.jpeg.FrameIncrementPointer
-        self.assertEqual(got, expected, "JPEG2000 file, Frame Increment Pointer: expected %s, got %s" % (expected, got))
-
-        got = self.jpeg.DerivationCodeSequence[0].CodeMeaning
-        expected = b'Lossy Compression'
-        self.assertEqual(got, expected, "JPEG200 file, Code Meaning got %s, expected %s" % (got, expected))
-    def testJPEG2000PixelArray(self): 
-        """JPEG2000: Fails gracefully when uncompressed data is asked for......."""
-        self.assertRaises(NotImplementedError, self.jpeg._getPixelArray)
-
-class JPEGlossyTests(unittest.TestCase):
-    def setUp(self): 
-        self.jpeg = read_file(jpeg_lossy_name)
-    def testJPEGlossy(self):
-        """JPEG-lossy: Returns correct values for sample data elements.........."""     
-        got = self.jpeg.DerivationCodeSequence[0].CodeMeaning
-        expected = b'Lossy Compression'
-        self.assertEqual(got, expected, "JPEG-lossy file, Code Meaning got %s, expected %s" % (got, expected))
-    def testJPEGlossyPixelArray(self):
-        """JPEG-lossy: Fails gracefully when uncompressed data is asked for....."""    
-        self.assertRaises(NotImplementedError, self.jpeg._getPixelArray)
-
-class JPEGlosslessTests(unittest.TestCase):
-    def setUp(self): 
-        self.jpeg = read_file(jpeg_lossless_name)
-    def testJPEGlossless(self): 
-        """JPEGlossless: Returns correct values for sample data elements........"""
-        got = self.jpeg.SourceImageSequence[0].PurposeOfReferenceCodeSequence[0].CodeMeaning
-        expected = b'Uncompressed predecessor'
-        self.assertEqual(got, expected, "JPEG-lossless file, Code Meaning got %s, expected %s" % (got, expected))
-    def testJPEGlosslessPixelArray(self): 
-        """JPEGlossless: Fails gracefully when uncompressed data is asked for..."""
-        self.assertRaises(NotImplementedError, self.jpeg._getPixelArray)
-
-        # create an in-memory fragment
-class DeferredReadTests(unittest.TestCase):
-    """Test that deferred data element reading (for large size)
-    works as expected
-    """
-    # Copy one of test files and use temporarily, then later remove.
-    def setUp(self):
-        self.testfile_name = ct_name + ".tmp"
-        shutil.copyfile(ct_name, self.testfile_name)
-        
-#This test fails !!!!!!!!!!!!!!!!!!!!!!!!!!!!!!!!!!!!!!!!!!        
-    def testTimeCheck(self):
-        """Deferred read warns if file has been modified..........."""
-        if stat_available:
-            ds = read_file(self.testfile_name, defer_size=2000)
-            from time import sleep
-            sleep(2)
-#PZ does open().write() close the file afterwards? I get warning in Py3
-            self._fp = open(self.testfile_name, "rb+")
-            self._fp.write(b'\0') # "touch" the file
-#PZ so have to close explicitly to update the st_mtime!!
-            self._fp.flush()
-            self._fp.close()
-            
-            warning_start = "Deferred read warning -- file modification time "
-            def read_value():
-                data_elem = ds.PixelData
-            assertWarns(self, warning_start, read_value)
-
-            
-    def testFileExists(self): 
-        """Deferred read raises error if file no longer exists....."""
-        ds = read_file(self.testfile_name, defer_size=2000)
-        os.remove(self.testfile_name)
-        def read_value():
-            data_elem = ds.PixelData
-        self.assertRaises(IOError, read_value)
-    def testValuesIdentical(self): 
-        """Deferred values exactly matches normal read..............."""
-        ds_norm = read_file(self.testfile_name)
-        ds_defer = read_file(self.testfile_name, defer_size=2000)
-        for data_elem in ds_norm:
-            tag = data_elem.tag
-            self.assertEqual(data_elem.value, ds_defer[tag].value, "Mismatched value for tag %r" % tag)
-            
-    def testZippedDeferred(self): 
-        """Deferred values from a gzipped file works.............."""
-        # Arose from issue 103 "Error for defer_size read of gzip file object"
-        fobj = gzip.open(gzip_name)
-        ds = read_file(fobj, defer_size=1)
-#PZ close        
-        fobj.close()       
-        # before the fix, this threw an error as file reading was not in right place,
-        #    it was re-opened as a normal file, not zip file
-        num = ds.InstanceNumber
-        
-    def tearDown(self): 
-        if os.path.exists(self.testfile_name):
-            os.remove(self.testfile_name)
-
-class FileLikeTests(unittest.TestCase): 
-    """Test that can read DICOM files with file-like object rather than filename"""
-    def testReadFileGivenFileObject(self): 
-        """filereader: can read using already opened file............"""
-        f = open(ct_name, 'rb')
-        ct = read_file(f)
-        # Tests here simply repeat testCT -- perhaps should collapse the code together?
-        self.assertEqual(ct.file_meta.ImplementationClassUID, '1.3.6.1.4.1.5962.2',
-                "ImplementationClassUID not the expected value")
-        self.assertEqual(ct.file_meta.ImplementationClassUID,
-                        ct.file_meta[0x2, 0x12].value,
-                "ImplementationClassUID does not match the value accessed by tag number")
-        # (0020, 0032) Image Position (Patient)  [-158.13580300000001, -179.035797, -75.699996999999996]
-        got = ct.ImagePositionPatient
-        expected = [Decimal('-158.135803'), Decimal('-179.035797'), Decimal('-75.699997')]
-#PZ assertTrue        
-        self.assertTrue(got == expected, "ImagePosition(Patient) values not as expected")
-        self.assertEqual(ct.Rows, 128, "Rows not 128")
-        self.assertEqual(ct.Columns, 128, "Columns not 128")
-        self.assertEqual(ct.BitsStored, 16, "Bits Stored not 16")
-        self.assertEqual(len(ct.PixelData), 128*128*2, "Pixel data not expected length")
-        # Should also be able to close the file ourselves without exception raised:
-        f.close()
-        
-    def testReadFileGivenFileLikeObject(self): 
-        """filereader: can read using a file-like (StringIO) file...."""
-#PZ BytesIO, cStringIO 
-#PZ open().read() gives me warning about unclosed file
-        self._fp = open(ct_name, 'rb')
-        if inPy3: 
-            file_like = BytesIO(self._fp.read())
-        else:
-            file_like = cStringIO(self._fp.read())
-        self._fp.close()
-        ct = read_file(file_like)
-        # Tests here simply repeat some of testCT test
-        got = ct.ImagePositionPatient
-        expected = [Decimal('-158.135803'), Decimal('-179.035797'), Decimal('-75.699997')]
-#PZ assertTrue
-        self.assertTrue(got == expected, "ImagePosition(Patient) values not as expected")        
-        self.assertEqual(len(ct.PixelData), 128*128*2, "Pixel data not expected length")
-        # Should also be able to close the file ourselves without exception raised:
-        file_like.close()
-
-if __name__ == "__main__":
-    # This is called if run alone, but not if loaded through run_tests.py
-    # If not run from the directory where the sample images are, then need to switch there
-    dir_name = os.path.dirname(sys.argv[0])
-    save_dir = os.getcwd()
-    if dir_name:
-        os.chdir(dir_name)
-#PZ        
-    os.chdir(os.path.join("..","testfiles"))
-    unittest.main()
-    os.chdir(save_dir)
->>>>>>> 454768d0
+    os.chdir(save_dir)